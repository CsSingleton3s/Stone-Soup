# -*- coding: utf-8 -*-
"""Generic readers for Stone Soup.

This is a collection of generic readers for Stone Soup, allowing quick reading
of data that is in common formats.
"""

import csv
from collections import defaultdict
from datetime import datetime

import numpy as np
from dateutil.parser import parse

from ..base import Property
from ..types.detection import Detection
from .base import GroundTruthReader, DetectionReader
from .file import TextFileReader
<<<<<<< HEAD
from ..types.groundtruth import GroundTruthPath, GroundTruthState
from stonesoup.buffered_generator import BufferedGenerator


class CSVGroundTruthReader(GroundTruthReader, TextFileReader):
    state_vector_fields = Property(
        [str], doc='List of columns names to be used in state vector')
    time_field = Property(
        str, doc='Name of column to be used as time field')
    time_field_format = Property(
        str, default=None, doc='Optional datetime format')
    timestamp = Property(
        bool, default=False, doc='Treat time field as a timestamp from epoch')
    path_id_field = Property(
        str, doc='Name of column to be used as path ID')
    csv_options = Property(
        dict, default={},
        doc='Keyword arguments for the underlying csv reader')

    def __init__(self, *args, **kwargs):
        super().__init__(*args, **kwargs)
        self._groundtruth_paths = set()

    @property
    def groundtruth_paths(self):
        return self._groundtruth_paths.copy()

    @BufferedGenerator.generator_method
    def groundtruth_paths_gen(self):
        with self.path.open(encoding=self.encoding, newline='') as csv_file:
            groundtruth_dict = defaultdict(GroundTruthPath)

            reader = csv.DictReader(csv_file, **self.csv_options)
            for row in reader:
                if self.time_field_format is not None:
                    time_field_value = datetime.strptime(
                        row[self.time_field], self.time_field_format)
                elif self.timestamp is True:
                    time_field_value = datetime.utcfromtimestamp(
                        int(float(row[self.time_field])))
                else:
                    time_field_value = parse(row[self.time_field])

                state = GroundTruthState(np.array(
                    [[row[col_name]] for col_name in self.state_vector_fields],
                    dtype=np.float32), time_field_value)

                groundtruth_dict[row[self.path_id_field]].append(state)
                self._groundtruth_paths = groundtruth_dict.values()

                yield time_field_value, self._groundtruth_paths
=======
from stonesoup.buffered_generator import BufferedGenerator
>>>>>>> 1b6de57c


class CSVDetectionReader(DetectionReader, TextFileReader):
    """A simple detection reader for csv files of detections.

    CSV file must have headers, as these are used to determine which fields
    to use to generate the detection.

    Parameters
    ----------
    """

    state_vector_fields = Property(
        [str], doc='List of columns names to be used in state vector')
    time_field = Property(
        str, doc='Name of column to be used as time field')
    time_field_format = Property(
        str, default=None, doc='Optional datetime format')
    timestamp = Property(
        bool, default=False, doc='Treat time field as a timestamp from epoch')
    metadata_fields = Property(
        [str], default=None, doc='List of columns to be saved as metadata, '
                                 'default all')
    csv_options = Property(
        dict, default={},
        doc='Keyword arguments for the underlying csv reader')

    def __init__(self, *args, **kwargs):
        super().__init__(*args, **kwargs)

    @BufferedGenerator.generator_method
    def detections_gen(self):
        with self.path.open(encoding=self.encoding, newline='') as csv_file:
            reader = csv.DictReader(csv_file, **self.csv_options)
            for row in reader:
                if self.time_field_format is not None:
                    time_field_value = datetime.strptime(
                        row[self.time_field], self.time_field_format)
                elif self.timestamp is True:
                    time_field_value = datetime.utcfromtimestamp(
                        int(float(row[self.time_field])))
                else:
                    time_field_value = parse(row[self.time_field])

                if self.metadata_fields is None:
                    local_metadata = dict(row)
                    copy_local_metadata = dict(local_metadata)
                    for (key, value) in copy_local_metadata.items():
                        if (key == self.time_field) or \
                                (key in self.state_vector_fields):
                            del local_metadata[key]
                else:
                    local_metadata = {field: row[field]
                                      for field in self.metadata_fields
                                      if field in row}

                detect = Detection(np.array(
                    [[row[col_name]] for col_name in self.state_vector_fields],
                    dtype=np.float32), time_field_value,
                    metadata=local_metadata)
                yield time_field_value, {detect}<|MERGE_RESOLUTION|>--- conflicted
+++ resolved
@@ -16,9 +16,8 @@
 from ..types.detection import Detection
 from .base import GroundTruthReader, DetectionReader
 from .file import TextFileReader
-<<<<<<< HEAD
+from stonesoup.buffered_generator import BufferedGenerator
 from ..types.groundtruth import GroundTruthPath, GroundTruthState
-from stonesoup.buffered_generator import BufferedGenerator
 
 
 class CSVGroundTruthReader(GroundTruthReader, TextFileReader):
@@ -68,9 +67,6 @@
                 self._groundtruth_paths = groundtruth_dict.values()
 
                 yield time_field_value, self._groundtruth_paths
-=======
-from stonesoup.buffered_generator import BufferedGenerator
->>>>>>> 1b6de57c
 
 
 class CSVDetectionReader(DetectionReader, TextFileReader):
